/**
 * \file lcfit3_nlopt.c
 * \brief Implementation of lcfit3 optimization using NLopt.
 */

#include "lcfit3_nlopt.h"

#include <assert.h>
#include <float.h>
#include <math.h>
#include <stdio.h>

#include <nlopt.h>

#include "lcfit3.h"

static const size_t MAX_ITERATIONS = 1000;

void lcfit3_print_state_nlopt(double sum_sq_err, const double* x, const double* grad)
{
    size_t iter = 0;

    fprintf(stderr, "N[%4zu] rsse = %.3f", iter, sqrt(sum_sq_err));
    fprintf(stderr, ", model = { %.3f, %.3f, %.3f }",
            x[0], x[1], x[2]);
    if (grad) {
        fprintf(stderr, ", grad = { %.6f, %.6f, %.6f }",
                grad[0], grad[1], grad[2]);
    }
    fprintf(stderr, "\n");
}

/** NLopt objective function and its gradient.
 *
 * \param[in]  p     Number of model parameters.
 * \param[in]  x     Model parameters to evaluate.
 * \param[out] grad  Gradient of the objective function at \c x.
 * \param[in]  data  Observed log-likelihood data to fit.
 *
 * \return Sum of squared error from observed log-likelihoods.
 */
double lcfit3_opt_fdf_nlopt(unsigned p, const double* x, double* grad, void* data)
{
    lcfit3_fit_data* d = (lcfit3_fit_data*) data;

    const size_t n = d->n;
    const double* t = d->t;
    const double* lnl = d->lnl;
    const double* w = d->w;

    lcfit3_bsm_t model = { x[0], x[1], x[2], d->d1, d->d2 };

    double sum_sq_err = 0.0;

    if (grad) {
        grad[0] = 0.0;
        grad[1] = 0.0;
        grad[2] = 0.0;
    }

    double grad_i[3];

    for (size_t i = 0; i < n; ++i) {
        const double err = lnl[i] - lcfit3_lnl(t[i], &model);

        sum_sq_err += w[i] * pow(err, 2.0);

        if (grad) {
            lcfit3_gradient(t[i], &model, grad_i);

            grad[0] -= 2 * w[i] * err * grad_i[0];
            grad[1] -= 2 * w[i] * err * grad_i[1];
            grad[2] -= 2 * w[i] * err * grad_i[2];
        }
    }

#ifdef LCFIT3_VERBOSE
    lcfit3_print_state_nlopt(sum_sq_err, x, grad);
#endif /* LCFIT3_VERBOSE */

    return sum_sq_err;
}

/** NLopt constraint function and its gradient for enforcing that \f$c > m\f$.
 *
 * NLopt expects constraint functions of the form \f$f_c(x) \leq 0\f$,
 * so we use \f$f_c(x) = m - c\f$. That \f$c\f$ must be strictly
 * greater than \f$m\f$ is handled by the SLSQP algorithm itself, as
 * the lcfit3 log-likelihood function will return \c NaN in the case
 * where \f$c = m\f$.
 *
 * \param[in]  p     Number of model parameters.
 * \param[in]  x     Model parameters to evaluate.
 * \param[out] grad  Gradient of the constraint function at \c x.
 * \param[in]  data  Observed log-likelihood data (unused).
 *
 * \return Value of the constraint function at \c x.
 */
double lcfit3_cons_cm_nlopt(unsigned p, const double* x, double* grad, void* data)
{
    const double c = x[0];
    const double m = x[1];

    if (grad) {
        grad[0] = -1.0;
        grad[1] = 1.0;
        grad[2] = 0.0;
    }

    return m - c;
}

double lcfit3_cons_regime_3_lower_nlopt(unsigned p, const double* x, double* grad, void* data)
{
    const double c = x[0];
    const double m = x[1];
    const double theta_b = x[2];

    if (grad) {
        grad[0] = -pow(sqrt(c) + sqrt(m), 2)/pow(c - m, 2) + (sqrt(c) + sqrt(m))/(sqrt(c)*(c - m));
        grad[1] = pow(sqrt(c) + sqrt(m), 2)/pow(c - m, 2) + (sqrt(c) + sqrt(m))/(sqrt(m)*(c - m));
        grad[2] = -1.0;
    }

    return -theta_b + pow(sqrt(c) + sqrt(m), 2)/(c - m);
}

// this constraint ensures that r > 0
<<<<<<< HEAD
double lcfit3_cons_r_nlopt(unsigned p, const double* x, double* grad, void* data)
{
    const double c = x[0];
    const double m = x[1];
    const double theta_b = x[2];

    if (grad) {
        grad[0] = 1.0/(c - m) - (c + m)/pow(c - m, 2);
        grad[1] = 1.0/(c - m) + (c + m)/pow(c - m, 2);
        grad[2] = -1.0;
    }

    return -theta_b + (c + m)/(c - m);
}

int lcfit3n_fit_weighted_nlopt(const size_t n, const double* t, const double* lnl,
                               const double* w, lcfit3_bsm_t* model)
=======
double lcfit3_cons_regime_2_lower_nlopt(unsigned p, const double* x, double* grad, void* data)
>>>>>>> 13493e82
{
    const double c = x[0];
    const double m = x[1];
    const double theta_b = x[2];

    if (grad) {
        grad[0] = 1.0/(c - m) - (c + m)/pow(c - m, 2);
        grad[1] = 1.0/(c - m) + (c + m)/pow(c - m, 2);
        grad[2] = -1.0;
    }

    // a small epsilon is added here because NLopt uses constraints of
    // the form fc(x) <= 0, but our inequality is strictly fc(x) < 0
    return -theta_b + (c + m)/(c - m) + 1e-3;
}

double lcfit3_cons_regime_2_upper_nlopt(unsigned p, const double* x, double* grad, void* data)
{
    const double c = x[0];
    const double m = x[1];
    const double theta_b = x[2];

    if (grad) {
        grad[0] = pow(sqrt(c) + sqrt(m), 2)/pow(c - m, 2) - (sqrt(c) + sqrt(m))/(sqrt(c)*(c - m));
        grad[1] = -pow(sqrt(c) + sqrt(m), 2)/pow(c - m, 2) - (sqrt(c) + sqrt(m))/(sqrt(m)*(c - m));
        grad[2] = 1.0;
    }

    return theta_b - pow(sqrt(c) + sqrt(m), 2)/(c - m);
}

const char* nlopt_strerror(int status);

static nlopt_opt create_optimizer(nlopt_algorithm algorithm, lcfit3_bsm_t* model,
                                  lcfit3_fit_data* data, unsigned int max_iterations)
{
    const double lower_bounds[3] = { 1.0, 1.0, 1.0 };
    const double upper_bounds[3] = { INFINITY, INFINITY, INFINITY };

    nlopt_opt opt = nlopt_create(algorithm, 3);
    nlopt_set_min_objective(opt, lcfit3_opt_fdf_nlopt, data);
    nlopt_set_lower_bounds(opt, lower_bounds);
    nlopt_set_upper_bounds(opt, upper_bounds);

<<<<<<< HEAD
    nlopt_add_inequality_constraint(opt, lcfit3_cons_cm_nlopt, &data, 0.0);
    //nlopt_add_inequality_constraint(opt, lcfit3_cons_regime_3_nlopt, &data, 0.0);
    nlopt_add_inequality_constraint(opt, lcfit3_cons_r_nlopt, &data, 0.0);
=======
    nlopt_add_inequality_constraint(opt, lcfit3_cons_cm_nlopt, data, 0.0);

    if (model->d2 < 0.0) {
        // regime 2 -- t0 is negative, inflection point is positive
        nlopt_add_inequality_constraint(opt, lcfit3_cons_regime_2_lower_nlopt, data, 0.0);
        nlopt_add_inequality_constraint(opt, lcfit3_cons_regime_2_upper_nlopt, data, 0.0);
    } else {
        // regime 3 -- t0 is negative, inflection point is negative
        nlopt_add_inequality_constraint(opt, lcfit3_cons_regime_3_lower_nlopt, data, 0.0);
    }
>>>>>>> 13493e82

    nlopt_set_xtol_rel(opt, sqrt(DBL_EPSILON));
    nlopt_set_maxeval(opt, max_iterations);

    return opt;
}

int lcfit3_fit_weighted_nlopt(const size_t n, const double* t, const double* lnl,
                              const double* w, lcfit3_bsm_t* model)
{
    lcfit3_fit_data data = { n, t, lnl, w, model->d1, model->d2 };

    nlopt_opt opt = create_optimizer(NLOPT_LD_SLSQP, model, &data, MAX_ITERATIONS);

    double x[3] = { model->c, model->m, model->theta_b };
    double sum_sq_err = 0.0;

    int status = nlopt_optimize(opt, x, &sum_sq_err);

    if (status < 0 || sum_sq_err > 1.0) {
        nlopt_destroy(opt);

        // MMA converges more slowly than SLSQP, so allow more iterations
        opt = create_optimizer(NLOPT_LD_MMA, model, &data, 10*MAX_ITERATIONS);

        status = nlopt_optimize(opt, x, &sum_sq_err);
        fprintf(stderr, "secondary optimization complete\n");
    }

    fprintf(stderr, "nlopt stopped: %s\n", nlopt_strerror(status));

    model->c = x[0];
    model->m = x[1];
    model->theta_b = x[2];

    nlopt_destroy(opt);
    return status;
}<|MERGE_RESOLUTION|>--- conflicted
+++ resolved
@@ -126,27 +126,7 @@
 }
 
 // this constraint ensures that r > 0
-<<<<<<< HEAD
-double lcfit3_cons_r_nlopt(unsigned p, const double* x, double* grad, void* data)
-{
-    const double c = x[0];
-    const double m = x[1];
-    const double theta_b = x[2];
-
-    if (grad) {
-        grad[0] = 1.0/(c - m) - (c + m)/pow(c - m, 2);
-        grad[1] = 1.0/(c - m) + (c + m)/pow(c - m, 2);
-        grad[2] = -1.0;
-    }
-
-    return -theta_b + (c + m)/(c - m);
-}
-
-int lcfit3n_fit_weighted_nlopt(const size_t n, const double* t, const double* lnl,
-                               const double* w, lcfit3_bsm_t* model)
-=======
 double lcfit3_cons_regime_2_lower_nlopt(unsigned p, const double* x, double* grad, void* data)
->>>>>>> 13493e82
 {
     const double c = x[0];
     const double m = x[1];
@@ -191,11 +171,6 @@
     nlopt_set_lower_bounds(opt, lower_bounds);
     nlopt_set_upper_bounds(opt, upper_bounds);
 
-<<<<<<< HEAD
-    nlopt_add_inequality_constraint(opt, lcfit3_cons_cm_nlopt, &data, 0.0);
-    //nlopt_add_inequality_constraint(opt, lcfit3_cons_regime_3_nlopt, &data, 0.0);
-    nlopt_add_inequality_constraint(opt, lcfit3_cons_r_nlopt, &data, 0.0);
-=======
     nlopt_add_inequality_constraint(opt, lcfit3_cons_cm_nlopt, data, 0.0);
 
     if (model->d2 < 0.0) {
@@ -206,7 +181,6 @@
         // regime 3 -- t0 is negative, inflection point is negative
         nlopt_add_inequality_constraint(opt, lcfit3_cons_regime_3_lower_nlopt, data, 0.0);
     }
->>>>>>> 13493e82
 
     nlopt_set_xtol_rel(opt, sqrt(DBL_EPSILON));
     nlopt_set_maxeval(opt, max_iterations);
